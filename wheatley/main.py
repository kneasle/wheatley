--- conflicted
+++ resolved
@@ -188,17 +188,14 @@
         help="If set, Wheatley will not wait for users to ring - instead, he will push on with the \
               rhythm."
     )
-<<<<<<< HEAD
-    parser.add_argument(
+
+    rhythm_group.add_argument(
         "-w", "--wait",
         action="store_true",
         help="Legacy parameter, which is now set by default. The previous default behaviour of not waiting \
               can be set with '-k'/'--keep-going'."
     )
-    parser.add_argument(
-=======
-    rhythm_group.add_argument(
->>>>>>> c8fff78a
+    rhythm_group.add_argument(
         "-I", "--inertia",
         type=float,
         default=0.5,
