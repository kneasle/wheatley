--- conflicted
+++ resolved
@@ -125,14 +125,9 @@
     # Run the program
     configure_logging()
 
-<<<<<<< HEAD
     tower = RingingRoomTower(args.id, get_load_balancing_url(args.id, args.url))
-    bot = Bot(tower, row_generator(args), rhythm=rhythm(args))
-=======
-    tower = RingingRoomTower(args.id, args.url)
     bot = Bot(tower, row_generator(args), args.use_up_down_in or args.handbell_style,
               args.stop_at_rounds or args.handbell_style, rhythm=rhythm(args))
->>>>>>> 77ac2a6a
 
     with tower:
         tower.wait_loaded()
