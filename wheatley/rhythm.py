--- conflicted
+++ resolved
@@ -206,13 +206,8 @@
 
     logger_name = "RHYTHM:Regression"
 
-<<<<<<< HEAD
-    def __init__(self, inertia, peal_speed=178, handstroke_gap=1, max_bells_in_dataset=15,
-                 initial_inertia=0):
-=======
     def __init__(self, inertia, peal_speed=178, handstroke_gap=1, min_bells_in_dataset=4,
-                 max_bells_in_dataset=15):
->>>>>>> 16a2090a
+                 max_bells_in_dataset=15, initial_inertia=0):
         """
         Initialises a new RegressionRhythm with a given default peal speed and handstroke gap.
         `peal_speed` is the number of minutes in a peal of 5040 changes, and `handstroke_gap`
